--- conflicted
+++ resolved
@@ -339,12 +339,8 @@
      * @see #acquireExclusiveLock()
      * @see #acquireNonExclusiveLock()
      */
-<<<<<<< HEAD
     protected synchronized final ISQLiteDatabase getDatabase() {
-=======
-    protected synchronized final SQLiteDatabaseWrapper getDatabase() {
         // If we get here, we should already have the non-exclusive lock
->>>>>>> 13a3c2fe
         if (database == null) {
             openForWritingLocked();
         }
@@ -352,13 +348,9 @@
     }
 
     private void openForWritingLocked() {
-        if (helper == null) {
-            helper = getOpenHelper(context, getName(), new OpenHelperDelegate(), getVersion());
-        }
-
         boolean performRecreate = false;
         try {
-            setDatabase(helper.openForWriting());
+            setDatabase(getOpenHelper().openForWriting());
         } catch (RecreateDuringMigrationException recreate) {
             performRecreate = true;
         } catch (MigrationFailedException fail) {
@@ -408,24 +400,9 @@
             throw new IllegalStateException("Can't attach a database while in a transaction on the current thread");
         }
 
-<<<<<<< HEAD
         // Some platforms need to wait for transactions to finish,
         // so we acquire an exclusive lock before attaching
         acquireExclusiveLock();
-=======
-        boolean walEnabled;
-        acquireNonExclusiveLock();
-        try {
-            walEnabled = (VERSION.SDK_INT >= VERSION_CODES.JELLY_BEAN)
-                    && getDatabase().isWriteAheadLoggingEnabled();
-        } finally {
-            releaseNonExclusiveLock();
-        }
-        if (walEnabled) {
-            // need to wait for transactions to finish
-            acquireExclusiveLock();
-        }
->>>>>>> 13a3c2fe
         try {
             return other.attachTo(this);
         } finally {
@@ -484,43 +461,6 @@
     }
 
     /**
-<<<<<<< HEAD
-     * Open the database for writing.
-     */
-    private void openForWriting() {
-        boolean performRecreate = false;
-        try {
-            setDatabase(getOpenHelper().openForWriting());
-        } catch (RecreateDuringMigrationException recreate) {
-            performRecreate = true;
-        } catch (MigrationFailedException fail) {
-            onError(fail.getMessage(), fail);
-            onMigrationFailed(fail);
-        } catch (RuntimeException e) {
-            onError("Failed to open database: " + getName(), e);
-            throw e;
-        }
-
-        if (performRecreate) {
-            recreate();
-        }
-=======
-     * Subclasses can override this method to enable connecting to a different version of SQLite than the default
-     * version shipped with Android. For example, the squidb-sqlite-bindings project provides a class
-     * SQLiteBindingsDatabaseOpenHelper to facilitate binding to a custom native build of SQLite. Overriders of this
-     * method could simply <code>return new SQLiteBindingsDatabaseOpenHelper(context, databaseName, delegate, version);</code>
-     * if they wanted to bypass Android's version of SQLite and use the version included with that project.
-     * <p>
-     * If you don't override this method, the stock Android SQLite build will be used. This is generally fine unless you
-     * have a specific reason to prefer some other version of SQLite.
-     */
-    protected SQLiteOpenHelperWrapper getOpenHelper(Context context, String databaseName,
-            OpenHelperDelegate delegate, int version) {
-        return new DefaultOpenHelperWrapper(context, databaseName, delegate, version);
->>>>>>> 13a3c2fe
-    }
-
-    /**
      * @return true if a connection to the {@link ISQLiteDatabase} is open, false otherwise
      */
     public synchronized final boolean isOpen() {
@@ -533,7 +473,7 @@
      * within a transaction.
      * <p>
      * It is not safe to call this method from within any of the database open or migration hooks (e.g.
-     * {@link #onUpgrade(SQLiteDatabaseWrapper, int, int)}, {@link #onOpen(SQLiteDatabaseWrapper)},
+     * {@link #onUpgrade(ISQLiteDatabase, int, int)}, {@link #onOpen(ISQLiteDatabase)},
      * {@link #onMigrationFailed(MigrationFailedException)}), etc.
      * <p>
      * WARNING: Any open database resources (e.g. cursors) will be invalid after calling this method. Do not call this
@@ -561,26 +501,20 @@
      * if other threads are in transactions. This method will throw an exception if called from within a transaction.
      * <p>
      * It is not safe to call this method from within any of the database open or migration hooks (e.g.
-     * {@link #onUpgrade(SQLiteDatabaseWrapper, int, int)}, {@link #onOpen(SQLiteDatabaseWrapper)},
+     * {@link #onUpgrade(ISQLiteDatabase, int, int)}, {@link #onOpen(ISQLiteDatabase)},
      * {@link #onMigrationFailed(MigrationFailedException)}), etc.
      * <p>
      * WARNING: Any open database resources (e.g. cursors) will be invalid after calling this method. Do not call this
      * method if any open cursors may be in use. The existing database file will be deleted and all data will be lost.
      */
-<<<<<<< HEAD
-    public synchronized final void clear() {
-        close();
-        getOpenHelper().deleteDatabase();
-=======
     public final void clear() {
         acquireExclusiveLock();
         try {
             close();
-            context.deleteDatabase(getName());
+            getOpenHelper().deleteDatabase();
         } finally {
             releaseExclusiveLock();
         }
->>>>>>> 13a3c2fe
     }
 
     /**
@@ -588,8 +522,8 @@
      * the db -- it will block if other threads are in transactions. This method will throw an exception if called from
      * within a transaction.
      * <p>
-     * If called from within the {@link #onUpgrade(SQLiteDatabaseWrapper, int, int)} or
-     * {@link #onDowngrade(SQLiteDatabaseWrapper, int, int)} hooks, this method will abort the remainder of the
+     * If called from within the {@link #onUpgrade(ISQLiteDatabase, int, int)} or
+     * {@link #onDowngrade(ISQLiteDatabase, int, int)} hooks, this method will abort the remainder of the
      * migration and simply clear the database. This method is also safe to call from within
      * {@link #onMigrationFailed(MigrationFailedException)}
      * <p>
@@ -616,7 +550,7 @@
 
     private synchronized void recreateLocked() {
         closeLocked();
-        context.deleteDatabase(getName());
+        getOpenHelper().deleteDatabase();
         getDatabase();
     }
 
@@ -1051,7 +985,7 @@
         sqliteVersion = database != null ? readSqliteVersionLocked(db) : null;
     }
 
-    private VersionCode readSqliteVersionLocked(SQLiteDatabaseWrapper db) {
+    private VersionCode readSqliteVersionLocked(ISQLiteDatabase db) {
         try {
             String versionString = db.simpleQueryForString("select sqlite_version()", null);
             return VersionCode.parse(versionString);
